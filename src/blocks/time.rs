--- conflicted
+++ resolved
@@ -1,14 +1,11 @@
 extern crate chrono;
 
-<<<<<<< HEAD
-use block::{Block, MouseButton};
-=======
 use std::cell::RefCell;
 use std::time::Duration;
 
 use block::Block;
 
->>>>>>> 1e793f9f
+use block::{Block, MouseButton};
 use self::chrono::offset::local::Local;
 use serde_json::Value;
 
